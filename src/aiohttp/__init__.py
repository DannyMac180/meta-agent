class ClientSession:
    def __init__(self, *args, **kwargs):
        pass

    async def close(self) -> None:
        pass

    def post(self, *args, **kwargs):
        class _RespCtx:
            async def __aenter__(self_inner):
                return Response()

            async def __aexit__(self_inner, exc_type, exc, tb):
                pass

        return _RespCtx()


class TCPConnector:
    def __init__(self, *args, **kwargs):
        pass


class ClientError(Exception):
    """Base error class matching aiohttp's API."""


class ClientResponseError(ClientError):
    """Error raised for 5xx responses."""

    def __init__(self, *args, **kwargs):
        self.request_info = kwargs.get("request_info")
        self.history = kwargs.get("history")
        self.status = kwargs.get("status")
        self.message = kwargs.get("message")
        self.headers = kwargs.get("headers")
        super().__init__(self.message)


class Response:
    status = 200

    async def json(self):
        return {}

    async def text(self):
        return ""


class ClientError(Exception):
<<<<<<< HEAD
    """Placeholder aiohttp ClientError."""
=======
    """Placeholder for aiohttp.ClientError used in tests."""

    pass
>>>>>>> bf6b720b
<|MERGE_RESOLUTION|>--- conflicted
+++ resolved
@@ -48,10 +48,4 @@
 
 
 class ClientError(Exception):
-<<<<<<< HEAD
     """Placeholder aiohttp ClientError."""
-=======
-    """Placeholder for aiohttp.ClientError used in tests."""
-
-    pass
->>>>>>> bf6b720b
