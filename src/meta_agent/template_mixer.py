--- conflicted
+++ resolved
@@ -48,10 +48,6 @@
         context: Optional[Dict[str, Any]] = None,
     ) -> str:
         """Render a template and all of its dependencies."""
-<<<<<<< HEAD
-        name = slug if version == "latest" else f"{slug}@{version}"
-        template = self.env.get_template(name)
-=======
 
         def _render_source(source: str) -> str:
             # handle extends directive
@@ -89,7 +85,6 @@
         raw = self.registry.load_template(slug, version) or ""
         processed = _render_source(raw)
         template = self.env.from_string(processed)
->>>>>>> c3473443
         return template.render(**(context or {}))
 
     def dependency_graph(
