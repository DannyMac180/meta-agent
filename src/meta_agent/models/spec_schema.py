--- conflicted
+++ resolved
@@ -58,7 +58,6 @@
         data: Dict[str, Any]
         try:
             file_path: Path | None = None
-<<<<<<< HEAD
             if isinstance(json_input, Path):
                 file_path = json_input
             elif isinstance(json_input, str):
@@ -70,16 +69,6 @@
                     file_path = None
 
             if file_path is not None:
-=======
-            if isinstance(json_input, (str, Path)):
-                try:
-                    if os.path.isfile(str(json_input)):
-                        file_path = Path(json_input)
-                except OSError:
-                    file_path = None
-
-            if file_path:
->>>>>>> 5becb3bb
                 if not file_path.exists():
                     raise FileNotFoundError(f"JSON file not found: {file_path}")
                 with file_path.open("r", encoding="utf-8") as f:
@@ -101,7 +90,6 @@
         data: Dict[str, Any]
         try:
             file_path: Path | None = None
-<<<<<<< HEAD
             if isinstance(yaml_input, Path):
                 file_path = yaml_input
             elif isinstance(yaml_input, str):
@@ -113,16 +101,6 @@
                     file_path = None
 
             if file_path is not None:
-=======
-            if isinstance(yaml_input, (str, Path)):
-                try:
-                    if os.path.isfile(str(yaml_input)):
-                        file_path = Path(yaml_input)
-                except OSError:
-                    file_path = None
-
-            if file_path:
->>>>>>> 5becb3bb
                 if not file_path.exists():
                     raise FileNotFoundError(f"YAML file not found: {file_path}")
                 with file_path.open("r", encoding="utf-8") as f:
