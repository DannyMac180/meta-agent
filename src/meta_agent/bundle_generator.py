--- conflicted
+++ resolved
@@ -63,18 +63,12 @@
         for rel, content in (templates or {}).items():
             checksums[str(rel)] = self._write_file(rel, content)
 
-<<<<<<< HEAD
         metadata_fields = dict(metadata_fields or {})
         custom_metadata = custom_metadata or {}
 
         version = metadata_fields.pop("meta_agent_version", __version__)
         metadata = BundleMetadata(meta_agent_version=version, **metadata_fields)
-=======
-        metadata_fields = metadata_fields or {}
-        custom_metadata = custom_metadata or {}
 
-        metadata = BundleMetadata(meta_agent_version=__version__, **metadata_fields)
->>>>>>> 32b447d4
         metadata.custom.update(custom_metadata)
         metadata.custom["checksums"] = checksums
         with open(self.bundle_dir / "bundle.json", "w", encoding="utf-8") as f:
